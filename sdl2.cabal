--- conflicted
+++ resolved
@@ -1,9 +1,4 @@
 name:                sdl2
-<<<<<<< HEAD
-version:             1.3.1
-synopsis:            Low-level bindings to SDL2
-description:         Low-level bindings to the SDL2 library, version 2.0.3.
-=======
 version:             2.0.0
 synopsis:            Both high- and low-level bindings to the SDL library (version 2.0.3).
 description:
@@ -18,7 +13,6 @@
   checking. Thus this namespace is suitable for building your own abstraction
   over SDL, but is not recommended for day-to-day programming.
 
->>>>>>> a5ace32e
 license:             BSD3
 license-file:        LICENSE
 author:              Gabríel Arthúr Pétursson, Oliver Charles
@@ -54,22 +48,6 @@
   ghc-options: -Wall
 
   exposed-modules:
-<<<<<<< HEAD
-    Graphics.UI.SDL
-    Graphics.UI.SDL.Audio
-    Graphics.UI.SDL.Basic
-    Graphics.UI.SDL.Enum
-    Graphics.UI.SDL.Error
-    Graphics.UI.SDL.Event
-    Graphics.UI.SDL.Filesystem
-    Graphics.UI.SDL.Haptic
-    Graphics.UI.SDL.Platform
-    Graphics.UI.SDL.Power
-    Graphics.UI.SDL.Thread
-    Graphics.UI.SDL.Timer
-    Graphics.UI.SDL.Types
-    Graphics.UI.SDL.Video
-=======
     SDL
     SDL.Audio
     SDL.Event
@@ -111,7 +89,6 @@
 
   hs-source-dirs:
     src/
->>>>>>> a5ace32e
 
   c-sources:
     cbits/sdlhelper.c
@@ -131,17 +108,12 @@
 
   build-depends:
     base >= 4.7 && < 5,
-<<<<<<< HEAD
-    exceptions >= 0.4 && < 0.9,
-    transformers >= 0.2 && < 0.5
-=======
     bytestring >= 0.10.4.0 && < 0.11,
     linear >= 1.10.1.2 && < 1.20,
     StateVar >= 1.1.0.0 && < 1.2,
     text >= 1.1.0.0 && < 1.3,
     transformers >= 0.2 && < 0.5,
     vector >= 0.10.9.0 && < 0.12
->>>>>>> a5ace32e
 
   default-language:
     Haskell2010
