name:                sdl2
version:             2.0.0
synopsis:            Both high- and low-level bindings to the SDL library (version 2.0.3).
description:
  This package contains bindings to the SDL 2 library, in both high- and
  low-level forms:
  .
  The 'SDL' namespace contains high-level bindings, where enumerations are split
  into sum types, and we perform automatic error-checking.
  .
  The 'SDL.Raw' namespace contains an almost 1-1 translation of the C API into
  Haskell FFI calls. As such, this does not contain sum types nor error
  checking. Thus this namespace is suitable for building your own abstraction
  over SDL, but is not recommended for day-to-day programming.

license:             BSD3
license-file:        LICENSE
author:              Gabríel Arthúr Pétursson, Oliver Charles
maintainer:          gabriel@system.is, ollie@ocharles.org.uk
copyright:           Copyright © 2013, 2014  Gabríel Arthúr Pétursson
category:            Graphics
build-type:          Simple
cabal-version:       >= 1.10

extra-source-files:
  cbits/sdlhelper.c,
  include/sdlhelper.h

data-files:
  examples/lazyfoo/*.bmp
  examples/twinklebear/*.bmp

source-repository head
  type:     git
  location: https://github.com/haskell-game/sdl2.git

-- source-repository this
--   type:     git
--   location: https://github.com/haskell-game/sdl2.git
--  tag:      2.0.0

flag NoExamples
  description:       Disable building of the examples
  default:           False

library
  ghc-options: -Wall

  exposed-modules:
    SDL
    SDL.Audio
    SDL.Event
    SDL.Exception
    SDL.Filesystem
    SDL.Haptic
    SDL.Hint
    SDL.Init
    SDL.Input
    SDL.Input.GameController
    SDL.Input.Joystick
    SDL.Input.Keyboard
    SDL.Input.Mouse
    SDL.Power
    SDL.Time
    SDL.Video
    SDL.Video.OpenGL
    SDL.Video.Renderer

    SDL.Raw
    SDL.Raw.Audio
    SDL.Raw.Basic
    SDL.Raw.Enum
    SDL.Raw.Event
    SDL.Raw.Filesystem
    SDL.Raw.Haptic
    SDL.Raw.Platform
    SDL.Raw.Power
    SDL.Raw.Thread
    SDL.Raw.Timer
    SDL.Raw.Types
    SDL.Raw.Video

  other-modules:
    Data.Bitmask
    SDL.Internal.Numbered
    SDL.Internal.Types

  hs-source-dirs:
    src/

  c-sources:
    cbits/sdlhelper.c

  include-dirs:
    include

  includes:
    SDL.h
    sdlhelper.h

  extra-libraries:
    SDL2

  pkgconfig-depends:
    sdl2 >= 2.0.3

  build-depends:
    base >= 4.7 && < 5,
<<<<<<< HEAD
    bytestring >= 0.10.4.0 && < 0.11,
    linear >= 1.10.1.2 && < 1.14,
    text >= 1.1.0.0 && < 1.3,
    transformers == 0.4.*,
    vector >= 0.10.9.0 && < 0.11
=======
    transformers >= 0.2 && < 0.5
>>>>>>> ecfe3907

  default-language:
    Haskell2010

executable lazyfoo-lesson-01
  if flag(NoExamples)
    buildable: False
  build-depends: base >= 4.7 && < 5, linear >= 1.10.1.2 && < 1.14, sdl2
  hs-source-dirs: examples/lazyfoo
  main-is: Lesson01.hs
  default-language: Haskell2010
  ghc-options: -Wall -main-is Lazyfoo.Lesson01

executable lazyfoo-lesson-02
  if flag(NoExamples)
    buildable: False
  build-depends: base >= 4.7 && < 5, linear >= 1.10.1.2 && < 1.14, sdl2
  hs-source-dirs: examples/lazyfoo
  main-is: Lesson02.hs
  default-language: Haskell2010
  ghc-options: -Wall -main-is Lazyfoo.Lesson02

executable lazyfoo-lesson-03
  if flag(NoExamples)
    buildable: False
  build-depends: base >= 4.7 && < 5, linear >= 1.10.1.2 && < 1.14, sdl2
  hs-source-dirs: examples/lazyfoo
  main-is: Lesson03.hs
  default-language: Haskell2010
  ghc-options: -Wall -main-is Lazyfoo.Lesson03

executable lazyfoo-lesson-04
  if flag(NoExamples)
    buildable: False
  build-depends: base >= 4.7 && < 5, linear >= 1.10.1.2 && < 1.14, sdl2
  hs-source-dirs: examples/lazyfoo
  main-is: Lesson04.hs
  default-language: Haskell2010
  ghc-options: -Wall -main-is Lazyfoo.Lesson04

executable lazyfoo-lesson-05
  if flag(NoExamples)
    buildable: False
  build-depends: base >= 4.7 && < 5, linear >= 1.10.1.2 && < 1.14, sdl2
  hs-source-dirs: examples/lazyfoo
  main-is: Lesson05.hs
  default-language: Haskell2010
  ghc-options: -Wall -main-is Lazyfoo.Lesson05

executable lazyfoo-lesson-07
  if flag(NoExamples)
    buildable: False
  build-depends: base >= 4.7 && < 5, linear >= 1.10.1.2 && < 1.14, sdl2
  hs-source-dirs: examples/lazyfoo
  main-is: Lesson07.hs
  default-language: Haskell2010
  ghc-options: -Wall -main-is Lazyfoo.Lesson07

executable lazyfoo-lesson-08
  if flag(NoExamples)
    buildable: False
  build-depends: base >= 4.7 && < 5, linear >= 1.10.1.2 && < 1.14, sdl2
  hs-source-dirs: examples/lazyfoo
  main-is: Lesson08.hs
  default-language: Haskell2010
  ghc-options: -Wall -main-is Lazyfoo.Lesson08

executable lazyfoo-lesson-09
  if flag(NoExamples)
    buildable: False
  build-depends: base >= 4.7 && < 5, linear >= 1.10.1.2 && < 1.14, sdl2
  hs-source-dirs: examples/lazyfoo
  main-is: Lesson09.hs
  default-language: Haskell2010
  ghc-options: -Wall -main-is Lazyfoo.Lesson09

executable lazyfoo-lesson-10
  if flag(NoExamples)
    buildable: False
  build-depends: base >= 4.7 && < 5, linear >= 1.10.1.2 && < 1.14, sdl2
  hs-source-dirs: examples/lazyfoo
  main-is: Lesson10.hs
  default-language: Haskell2010
  ghc-options: -Wall -main-is Lazyfoo.Lesson10

executable lazyfoo-lesson-11
  if flag(NoExamples)
    buildable: False
  build-depends: base >= 4.7 && < 5 , lens >= 4.4.0.2 , linear >= 1.10.1.2 && < 1.14 , sdl2
  hs-source-dirs: examples/lazyfoo
  main-is: Lesson11.hs
  default-language: Haskell2010
  ghc-options: -Wall -main-is Lazyfoo.Lesson11

executable lazyfoo-lesson-12
  if flag(NoExamples)
    buildable: False
  build-depends: base >= 4.7 && < 5 , lens >= 4.4.0.2 , linear >= 1.10.1.2 && < 1.14 , sdl2
  hs-source-dirs: examples/lazyfoo
  main-is: Lesson12.hs
  default-language: Haskell2010
  ghc-options: -Wall -main-is Lazyfoo.Lesson12

executable lazyfoo-lesson-13
  if flag(NoExamples)
    buildable: False
  build-depends: base >= 4.7 && < 5 , lens >= 4.4.0.2 , linear >= 1.10.1.2 && < 1.14 , sdl2
  hs-source-dirs: examples/lazyfoo
  main-is: Lesson13.hs
  default-language: Haskell2010
  ghc-options: -Wall -main-is Lazyfoo.Lesson13

executable lazyfoo-lesson-14
  if flag(NoExamples)
    buildable: False
  build-depends: base >= 4.7 && < 5 , lens >= 4.4.0.2 , linear >= 1.10.1.2 && < 1.14 , sdl2
  hs-source-dirs: examples/lazyfoo
  main-is: Lesson14.hs
  default-language: Haskell2010
  ghc-options: -Wall -main-is Lazyfoo.Lesson14

executable lazyfoo-lesson-15
  if flag(NoExamples)
    buildable: False
  build-depends: base >= 4.7 && < 5 , lens >= 4.4.0.2 , linear >= 1.10.1.2 && < 1.14 , sdl2
  hs-source-dirs: examples/lazyfoo
  main-is: Lesson15.hs
  default-language: Haskell2010
  ghc-options: -Wall -main-is Lazyfoo.Lesson15

executable lazyfoo-lesson-16
  if flag(NoExamples)
    buildable: False
  build-depends: base >= 4.7 && < 5 , lens >= 4.4.0.2 , linear >= 1.10.1.2 && < 1.14 , sdl2
  hs-source-dirs: examples/lazyfoo
  main-is: Lesson16.hs
  default-language: Haskell2010
  ghc-options: -Wall -main-is Lazyfoo.Lesson16

executable lazyfoo-lesson-18
  if flag(NoExamples)
    buildable: False
  build-depends: base >= 4.7 && < 5 , lens >= 4.4.0.2 , linear >= 1.10.1.2 && < 1.14 , sdl2
  hs-source-dirs: examples/lazyfoo
  main-is: Lesson18.hs
  default-language: Haskell2010
  ghc-options: -Wall -main-is Lazyfoo.Lesson18

executable lazyfoo-lesson-19
  if flag(NoExamples)
    buildable: False
  build-depends: base >= 4.7 && < 5 , lens >= 4.4.0.2 , linear >= 1.10.1.2 && < 1.14 , vector >= 0.10.9.0 && < 0.11 , sdl2
  hs-source-dirs: examples/lazyfoo
  main-is: Lesson19.hs
  default-language: Haskell2010
  ghc-options: -Wall -main-is Lazyfoo.Lesson19

executable lazyfoo-lesson-20
  if flag(NoExamples)
    buildable: False
  build-depends: base >= 4.7 && < 5 , lens >= 4.4.0.2 , linear >= 1.10.1.2 && < 1.14 , vector >= 0.10.9.0 && < 0.11 , sdl2
  hs-source-dirs: examples/lazyfoo
  main-is: Lesson20.hs
  default-language: Haskell2010
  ghc-options: -Wall -main-is Lazyfoo.Lesson20

executable lazyfoo-lesson-43
  if flag(NoExamples)
    buildable: False
  build-depends: base >= 4.7 && < 5 , lens >= 4.4.0.2 , linear >= 1.10.1.2 && < 1.14 , sdl2
  hs-source-dirs: examples/lazyfoo
  main-is: Lesson43.hs
  default-language: Haskell2010
  ghc-options: -Wall -main-is Lazyfoo.Lesson43

executable twinklebear-lesson-01
  if flag(NoExamples)
    buildable: False
  build-depends: base >= 4.7 && < 5 , lens >= 4.4.0.2 , linear >= 1.10.1.2 && < 1.14 , sdl2
  hs-source-dirs: examples/twinklebear
  main-is: Lesson01.hs
  default-language: Haskell2010
  ghc-options: -Wall -main-is TwinkleBear.Lesson01

executable twinklebear-lesson-02
  if flag(NoExamples)
    buildable: False
  build-depends: base >= 4.7 && < 5 , lens >= 4.4.0.2 , linear >= 1.10.1.2 && < 1.14 , sdl2
  hs-source-dirs: examples/twinklebear
  main-is: Lesson02.hs
  default-language: Haskell2010
  ghc-options: -Wall -main-is TwinkleBear.Lesson02

executable twinklebear-lesson-04
  if flag(NoExamples)
    buildable: False
  build-depends: base >= 4.7 && < 5 , lens >= 4.4.0.2 , linear >= 1.10.1.2 && < 1.14 , sdl2
  hs-source-dirs: examples/twinklebear
  main-is: Lesson04.hs
  default-language: Haskell2010
  ghc-options: -Wall -main-is TwinkleBear.Lesson04

executable twinklebear-lesson-04a
  if flag(NoExamples)
    buildable: False
  build-depends: base >= 4.7 && < 5 , lens >= 4.4.0.2 , linear >= 1.10.1.2 && < 1.14 , sdl2
  hs-source-dirs: examples/twinklebear
  main-is: Lesson04a.hs
  default-language: Haskell2010
  ghc-options: -Wall -main-is TwinkleBear.Lesson04a

executable twinklebear-lesson-05
  if flag(NoExamples)
    buildable: False
  build-depends: base >= 4.7 && < 5 , lens >= 4.4.0.2 , linear >= 1.10.1.2 && < 1.14 , sdl2
  hs-source-dirs: examples/twinklebear
  main-is: Lesson05.hs
  default-language: Haskell2010
  ghc-options: -Wall -main-is TwinkleBear.Lesson05<|MERGE_RESOLUTION|>--- conflicted
+++ resolved
@@ -106,15 +106,11 @@
 
   build-depends:
     base >= 4.7 && < 5,
-<<<<<<< HEAD
     bytestring >= 0.10.4.0 && < 0.11,
     linear >= 1.10.1.2 && < 1.14,
     text >= 1.1.0.0 && < 1.3,
-    transformers == 0.4.*,
+    transformers >= 0.2 && < 0.5,
     vector >= 0.10.9.0 && < 0.11
-=======
-    transformers >= 0.2 && < 0.5
->>>>>>> ecfe3907
 
   default-language:
     Haskell2010
