--- conflicted
+++ resolved
@@ -256,11 +256,7 @@
 foreign import ccall "SDL.h SDL_GetNumVideoDisplays" getNumVideoDisplaysFFI :: IO CInt
 foreign import ccall "SDL.h SDL_GetNumVideoDrivers" getNumVideoDriversFFI :: IO CInt
 foreign import ccall "SDL.h SDL_GetVideoDriver" getVideoDriverFFI :: CInt -> IO CString
-<<<<<<< HEAD
 foreign import ccall "SDL.h SDL_GetWindowBordersSize" getWindowBordersSizeFFI :: Window -> Ptr CInt -> Ptr CInt -> Ptr CInt -> Ptr CInt -> IO CInt
-=======
-foreign import ccall "SDL.h SDL_GetWindowBordersSize" getWindowBordersSize :: Window -> Ptr CInt -> Ptr CInt -> Ptr CInt -> Ptr CInt -> IO CInt
->>>>>>> 5a19fb9d
 foreign import ccall "SDL.h SDL_GetWindowBrightness" getWindowBrightnessFFI :: Window -> IO CFloat
 foreign import ccall "SDL.h SDL_GetWindowData" getWindowDataFFI :: Window -> CString -> IO (Ptr ())
 foreign import ccall "SDL.h SDL_GetWindowDisplayIndex" getWindowDisplayIndexFFI :: Window -> IO CInt
