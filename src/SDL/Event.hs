{-# LANGUAGE CPP #-}
{-# LANGUAGE DeriveDataTypeable #-}
{-# LANGUAGE DeriveGeneric #-}
{-# LANGUAGE MultiParamTypeClasses #-}
{-# LANGUAGE MultiWayIf #-}
{-# LANGUAGE OverloadedStrings #-}
{-# LANGUAGE PatternSynonyms #-}

-- | "SDL.Event" exports an interface for working with the SDL event model. Event handling allows your application to receive input from the user. Internally, SDL stores all the events waiting to be handled in an event queue. Using functions like 'pollEvent' and 'waitEvent' you can observe and handle waiting input events.
--
-- The event queue itself is composed of a series of 'Event' values, one for each waiting event. 'Event' values are read from the queue with the 'pollEvent' function and it is then up to the application to process the information stored with them.
module SDL.Event
  ( -- * Polling events
    pollEvent
  , pollEvents
  , mapEvents
  , pumpEvents
  , waitEvent
  , waitEventTimeout
    -- * Registering user events
  , RegisteredEventType(..)
  , RegisteredEventData(..)
  , EventPushResult(..)
  , emptyRegisteredEvent
  , registerEvent
    -- * Watching events
  , EventWatchCallback
  , EventWatch
  , addEventWatch
  , delEventWatch
    -- * Event data
  , Event(..)
  , Timestamp
  , EventPayload(..)
    -- ** Window events
  , WindowShownEventData(..)
  , WindowHiddenEventData(..)
  , WindowExposedEventData(..)
  , WindowMovedEventData(..)
  , WindowResizedEventData(..)
  , WindowSizeChangedEventData(..)
  , WindowMinimizedEventData(..)
  , WindowMaximizedEventData(..)
  , WindowRestoredEventData(..)
  , WindowGainedMouseFocusEventData(..)
  , WindowLostMouseFocusEventData(..)
  , WindowGainedKeyboardFocusEventData(..)
  , WindowLostKeyboardFocusEventData(..)
  , WindowClosedEventData(..)
  , SysWMEventData(..)
    -- ** Keyboard events
  , KeyboardEventData(..)
  , TextEditingEventData(..)
  , TextInputEventData(..)
    -- ** Mouse events
  , MouseMotionEventData(..)
  , MouseButtonEventData(..)
  , MouseWheelEventData(..)
    -- ** Joystick events
  , JoyAxisEventData(..)
  , JoyBallEventData(..)
  , JoyHatEventData(..)
  , JoyButtonEventData(..)
  , JoyDeviceEventData(..)
    -- ** Controller events
  , ControllerAxisEventData(..)
  , ControllerButtonEventData(..)
  , ControllerDeviceEventData(..)
    -- ** Audio events
  , AudioDeviceEventData(..)
    -- ** User events
  , UserEventData(..)
    -- ** Touch events
  , TouchFingerEventData(..)
  , TouchFingerMotionEventData(..)
    -- ** Gesture events
  , MultiGestureEventData(..)
  , DollarGestureEventData(..)
    -- ** Drag and drop events
  , DropEventData(..)
    -- ** Unknown events
  , UnknownEventData(..)
    -- * Auxiliary event data
  , InputMotion(..)
  , MouseButton(..)
  ) where

import Control.Monad.IO.Class (MonadIO, liftIO)
import Data.Data (Data)
import Data.Maybe (catMaybes)
import Data.Text (Text)
import Data.Typeable
import Foreign hiding (throwIfNeg_)
import Foreign.C
import GHC.Generics (Generic)
import SDL.Vect
import SDL.Input.Joystick
import SDL.Input.GameController
import SDL.Input.Keyboard
import SDL.Input.Mouse
import SDL.Internal.Exception
import SDL.Internal.Numbered
import SDL.Internal.Types (Window(Window))
import qualified Data.ByteString.Char8 as BSC8
import qualified Data.Text.Encoding as Text
import qualified SDL.Raw as Raw

#if !MIN_VERSION_base(4,8,0)
import Control.Applicative
#endif

-- | A single SDL event. This event occured at 'eventTimestamp' and carries data under 'eventPayload'.
data Event = Event
  { eventTimestamp :: Timestamp
    -- ^ The time the event occured.
  , eventPayload :: EventPayload
    -- ^ Data pertaining to this event.
  } deriving (Eq, Ord, Generic, Show, Typeable)

type Timestamp = Word32

-- | An enumeration of all possible SDL event types. This data type pairs up event types with
-- their payload, where possible.
data EventPayload
  = WindowShownEvent !WindowShownEventData
  | WindowHiddenEvent !WindowHiddenEventData
  | WindowExposedEvent !WindowExposedEventData
  | WindowMovedEvent !WindowMovedEventData
  | WindowResizedEvent !WindowResizedEventData
  | WindowSizeChangedEvent !WindowSizeChangedEventData
  | WindowMinimizedEvent !WindowMinimizedEventData
  | WindowMaximizedEvent !WindowMaximizedEventData
  | WindowRestoredEvent !WindowRestoredEventData
  | WindowGainedMouseFocusEvent !WindowGainedMouseFocusEventData
  | WindowLostMouseFocusEvent !WindowLostMouseFocusEventData
  | WindowGainedKeyboardFocusEvent !WindowGainedKeyboardFocusEventData
  | WindowLostKeyboardFocusEvent !WindowLostKeyboardFocusEventData
  | WindowClosedEvent !WindowClosedEventData
  | KeyboardEvent !KeyboardEventData
  | TextEditingEvent !TextEditingEventData
  | TextInputEvent !TextInputEventData
  | KeymapChangedEvent
  | MouseMotionEvent !MouseMotionEventData
  | MouseButtonEvent !MouseButtonEventData
  | MouseWheelEvent !MouseWheelEventData
  | JoyAxisEvent !JoyAxisEventData
  | JoyBallEvent !JoyBallEventData
  | JoyHatEvent !JoyHatEventData
  | JoyButtonEvent !JoyButtonEventData
  | JoyDeviceEvent !JoyDeviceEventData
  | ControllerAxisEvent !ControllerAxisEventData
  | ControllerButtonEvent !ControllerButtonEventData
  | ControllerDeviceEvent !ControllerDeviceEventData
  | AudioDeviceEvent !AudioDeviceEventData
  | QuitEvent
  | UserEvent !UserEventData
  | SysWMEvent !SysWMEventData
  | TouchFingerEvent !TouchFingerEventData
  | TouchFingerMotionEvent !TouchFingerMotionEventData
  | MultiGestureEvent !MultiGestureEventData
  | DollarGestureEvent !DollarGestureEventData
  | DropEvent !DropEventData
  | ClipboardUpdateEvent
  | UnknownEvent !UnknownEventData
  deriving (Eq, Ord, Generic, Show, Typeable)

-- | A window has been shown.
newtype WindowShownEventData =
  WindowShownEventData {windowShownEventWindow :: Window
                        -- ^ The associated 'Window'.
                       }
  deriving (Eq,Ord,Generic,Show,Typeable)

-- | A window has been hidden.
newtype WindowHiddenEventData =
  WindowHiddenEventData {windowHiddenEventWindow :: Window
                         -- ^ The associated 'Window'.
                        }
  deriving (Eq,Ord,Generic,Show,Typeable)

-- | A part of a window has been exposed - where exposure means to become visible (for example, an overlapping window no longer overlaps with the window).
newtype WindowExposedEventData =
  WindowExposedEventData {windowExposedEventWindow :: Window
                          -- ^ The associated 'Window'.
                         }
  deriving (Eq,Ord,Generic,Show,Typeable)

-- | A 'Window' has been moved.
data WindowMovedEventData =
  WindowMovedEventData {windowMovedEventWindow :: !Window
                        -- ^ The associated 'Window'.
                       ,windowMovedEventPosition :: !(Point V2 Int32)
                        -- ^ The new position of the 'Window'.
                       }
  deriving (Eq,Ord,Generic,Show,Typeable)

-- | Window has been resized. This is event is always preceded by 'WindowSizeChangedEvent'.
data WindowResizedEventData =
  WindowResizedEventData {windowResizedEventWindow :: !Window
                          -- ^ The associated 'Window'.
                         ,windowResizedEventSize :: !(V2 Int32)
                          -- ^ The new size of the 'Window'.
                         }
  deriving (Eq,Ord,Generic,Show,Typeable)

-- | The window size has changed, either as a result of an API call or through the system or user changing the window size; this event is followed by 'WindowResizedEvent' if the size was changed by an external event, i.e. the user or the window manager.
data WindowSizeChangedEventData =
  WindowSizeChangedEventData {windowSizeChangedEventWindow :: !Window
                              -- ^ The associated 'Window'.
                             ,windowSizeChangedEventSize :: !(V2 Int32)
                              -- ^ The new size of the 'Window'.
                             }
  deriving (Eq,Ord,Generic,Show,Typeable)

-- | The window has been minimized.
newtype WindowMinimizedEventData =
  WindowMinimizedEventData {windowMinimizedEventWindow :: Window
                            -- ^ The associated 'Window'.
                           }
  deriving (Eq,Ord,Generic,Show,Typeable)

-- | The window has been maximized.
newtype WindowMaximizedEventData =
  WindowMaximizedEventData {windowMaximizedEventWindow :: Window
                            -- ^ The associated 'Window'.
                           }
  deriving (Eq,Ord,Generic,Show,Typeable)

-- | The window has been restored to normal size and position.
newtype WindowRestoredEventData =
  WindowRestoredEventData {windowRestoredEventWindow :: Window
                           -- ^ The associated 'Window'.
                          }
  deriving (Eq,Ord,Generic,Show,Typeable)

-- | The window has gained mouse focus.
newtype WindowGainedMouseFocusEventData =
  WindowGainedMouseFocusEventData {windowGainedMouseFocusEventWindow :: Window
                                   -- ^ The associated 'Window'.
                                  }
  deriving (Eq,Ord,Generic,Show,Typeable)

-- | The window has lost mouse focus.
newtype WindowLostMouseFocusEventData =
  WindowLostMouseFocusEventData {windowLostMouseFocusEventWindow :: Window
                                 -- ^ The associated 'Window'.
                                }
  deriving (Eq,Ord,Generic,Show,Typeable)

-- | The window has gained keyboard focus.
newtype WindowGainedKeyboardFocusEventData =
  WindowGainedKeyboardFocusEventData {windowGainedKeyboardFocusEventWindow :: Window
                                      -- ^ The associated 'Window'.
                                     }
  deriving (Eq,Ord,Generic,Show,Typeable)

-- | The window has lost keyboard focus.
newtype WindowLostKeyboardFocusEventData =
  WindowLostKeyboardFocusEventData {windowLostKeyboardFocusEventWindow :: Window
                                    -- ^ The associated 'Window'.
                                   }
  deriving (Eq,Ord,Generic,Show,Typeable)

-- | The window manager requests that the window be closed.
newtype WindowClosedEventData =
  WindowClosedEventData {windowClosedEventWindow :: Window
                         -- ^ The associated 'Window'.
                        }
  deriving (Eq,Ord,Generic,Show,Typeable)

-- | A keyboard key has been pressed or released.
data KeyboardEventData =
  KeyboardEventData {keyboardEventWindow :: !(Maybe Window)
                     -- ^ The 'Window' with keyboard focus, if any.
                    ,keyboardEventKeyMotion :: !InputMotion
                     -- ^ Whether the key was pressed or released.
                    ,keyboardEventRepeat :: !Bool
                     -- ^ 'True' if this is a repeating key press from the user holding the key down.
                    ,keyboardEventKeysym :: !Keysym
                     -- ^ A description of the key that this event pertains to.
                    }
  deriving (Eq,Ord,Generic,Show,Typeable)

-- | Keyboard text editing event information.
data TextEditingEventData =
  TextEditingEventData {textEditingEventWindow :: !(Maybe Window)
                        -- ^ The 'Window' with keyboard focus, if any.
                       ,textEditingEventText :: !Text
                        -- ^ The editing text.
                       ,textEditingEventStart :: !Int32
                        -- ^ The location to begin editing from.
                       ,textEditingEventLength :: !Int32
                        -- ^ The number of characters to edit from the start point.
                       }
  deriving (Eq,Ord,Generic,Show,Typeable)

-- | Keyboard text input event information.
data TextInputEventData =
  TextInputEventData {textInputEventWindow :: !(Maybe Window)
                      -- ^ The 'Window' with keyboard focus, if any.
                     ,textInputEventText :: !Text
                      -- ^ The input text.
                     }
  deriving (Eq,Ord,Generic,Show,Typeable)

-- | A mouse or pointer device was moved.
data MouseMotionEventData =
  MouseMotionEventData {mouseMotionEventWindow :: !(Maybe Window)
                        -- ^ The 'Window' with mouse focus, if any.
                       ,mouseMotionEventWhich :: !MouseDevice
                        -- ^ The 'MouseDevice' that was moved.
                       ,mouseMotionEventState :: ![MouseButton]
                        -- ^ A collection of 'MouseButton's that are currently held down.
                       ,mouseMotionEventPos :: !(Point V2 Int32)
                        -- ^ The new position of the mouse.
                       ,mouseMotionEventRelMotion :: !(V2 Int32)
                        -- ^ The relative mouse motion of the mouse.
                       }
  deriving (Eq,Ord,Generic,Show,Typeable)

-- | A mouse or pointer device button was pressed or released.
data MouseButtonEventData =
  MouseButtonEventData {mouseButtonEventWindow :: !(Maybe Window)
                        -- ^ The 'Window' with mouse focus, if any.
                       ,mouseButtonEventMotion :: !InputMotion
                        -- ^ Whether the button was pressed or released.
                       ,mouseButtonEventWhich :: !MouseDevice
                        -- ^ The 'MouseDevice' whose button was pressed or released.
                       ,mouseButtonEventButton :: !MouseButton
                        -- ^ The button that was pressed or released.
                       ,mouseButtonEventClicks :: !Word8
                        -- ^ The amount of clicks. 1 for a single-click, 2 for a double-click, etc.
                       ,mouseButtonEventPos :: !(Point V2 Int32)
                        -- ^ The coordinates of the mouse click.
                       }
  deriving (Eq,Ord,Generic,Show,Typeable)

-- | Mouse wheel event information.
data MouseWheelEventData =
  MouseWheelEventData {mouseWheelEventWindow :: !(Maybe Window)
                        -- ^ The 'Window' with mouse focus, if any.
                      ,mouseWheelEventWhich :: !MouseDevice
                       -- ^ The 'MouseDevice' whose wheel was scrolled.
                      ,mouseWheelEventPos :: !(V2 Int32)
                       -- ^ The amount scrolled.
                      ,mouseWheelEventDirection :: !MouseScrollDirection
                       -- ^ The scroll direction mode.
                      }
  deriving (Eq,Ord,Generic,Show,Typeable)

-- | Joystick axis motion event information
data JoyAxisEventData =
  JoyAxisEventData {joyAxisEventWhich :: !Raw.JoystickID
                    -- ^ The instance id of the joystick that reported the event.
                   ,joyAxisEventAxis :: !Word8
                    -- ^ The index of the axis that changed.
                   ,joyAxisEventValue :: !Int16
                    -- ^ The current position of the axis, ranging between -32768 and 32767.
                   }
  deriving (Eq,Ord,Generic,Show,Typeable)

-- | Joystick trackball motion event information.
data JoyBallEventData =
  JoyBallEventData {joyBallEventWhich :: !Raw.JoystickID
                    -- ^ The instance id of the joystick that reported the event.
                   ,joyBallEventBall :: !Word8
                    -- ^ The index of the trackball that changed.
                   ,joyBallEventRelMotion :: !(V2 Int16)
                    -- ^ The relative motion of the trackball.
                   }
  deriving (Eq,Ord,Generic,Show,Typeable)

-- | Joystick hat position change event information
data JoyHatEventData =
  JoyHatEventData {joyHatEventWhich :: !Raw.JoystickID
                    -- ^ The instance id of the joystick that reported the event.
                  ,joyHatEventHat :: !Word8
                   -- ^ The index of the hat that changed.
                  ,joyHatEventValue :: !JoyHatPosition
                   -- ^ The new position of the hat.
                  }
  deriving (Eq,Ord,Generic,Show,Typeable)

-- | Joystick button event information.
data JoyButtonEventData =
  JoyButtonEventData {joyButtonEventWhich :: !Raw.JoystickID
                      -- ^ The instance id of the joystick that reported the event.
                     ,joyButtonEventButton :: !Word8
                      -- ^ The index of the button that changed.
                     ,joyButtonEventState :: !JoyButtonState
                      -- ^ The state of the button.
                     }
  deriving (Eq,Ord,Generic,Show,Typeable)

-- | Joystick device event information.
data JoyDeviceEventData =
  JoyDeviceEventData {joyDeviceEventConnection :: !JoyDeviceConnection
                      -- ^ Was the device added or removed?
                     ,joyDeviceEventWhich :: !Int32
                      -- ^ The instance id of the joystick that reported the event.
                     }
  deriving (Eq,Ord,Generic,Show,Typeable)

-- | Game controller axis motion event information.
data ControllerAxisEventData =
  ControllerAxisEventData {controllerAxisEventWhich :: !Raw.JoystickID
                           -- ^ The joystick instance ID that reported the event.
                          ,controllerAxisEventAxis :: !Word8
                           -- ^ The index of the axis.
                          ,controllerAxisEventValue :: !Int16
                           -- ^ The axis value ranging between -32768 and 32767.
                          }
  deriving (Eq,Ord,Generic,Show,Typeable)

-- | Game controller button event information
data ControllerButtonEventData =
  ControllerButtonEventData {controllerButtonEventWhich :: !Raw.JoystickID
                           -- ^ The joystick instance ID that reported the event.
                            ,controllerButtonEventButton :: !ControllerButton
                             -- ^ The controller button.
                            ,controllerButtonEventState :: !ControllerButtonState
                             -- ^ The state of the button.
                            }
  deriving (Eq,Ord,Generic,Show,Typeable)

-- | Controller device event information
data ControllerDeviceEventData =
  ControllerDeviceEventData {controllerDeviceEventConnection :: !ControllerDeviceConnection
                             -- ^ Was the device added, removed, or remapped?
                            ,controllerDeviceEventWhich :: !Int32
                             -- ^ The joystick instance ID that reported the event.
                            }
  deriving (Eq,Ord,Generic,Show,Typeable)

data AudioDeviceEventData =
  AudioDeviceEventData {audioDeviceEventIsAddition :: !Bool
                        -- ^ If the audio device is an addition, or a removal.
                       ,audioDeviceEventWhich :: !Word32
                        -- ^ The audio device ID that reported the event.
                       ,audioDeviceEventIsCapture :: !Bool
                        -- ^ If the audio device is a capture device.
                       }
  deriving (Eq,Ord,Generic,Show,Typeable)

-- | Event data for application-defined events.
data UserEventData =
  UserEventData {userEventType :: !Word32
                 -- ^ User defined event type.
                ,userEventWindow :: !(Maybe Window)
                 -- ^ The associated 'Window'.
                ,userEventCode :: !Int32
                 -- ^ User defined event code.
                ,userEventData1 :: !(Ptr ())
                 -- ^ User defined data pointer.
                ,userEventData2 :: !(Ptr ())
                 -- ^ User defined data pointer.
                }
  deriving (Eq,Ord,Generic,Show,Typeable)

-- | A video driver dependent system event
newtype SysWMEventData =
  SysWMEventData {sysWMEventMsg :: Raw.SysWMmsg}
  deriving (Eq,Ord,Generic,Show,Typeable)

-- | Finger touch event information.
data TouchFingerEventData =
  TouchFingerEventData {touchFingerEventTouchID :: !Raw.TouchID
                        -- ^ The touch device index.
                       ,touchFingerEventFingerID :: !Raw.FingerID
                        -- ^ The finger index.
                       ,touchFingerEventMotion :: !InputMotion
                        -- ^ Whether the finger was pressed or released.
                       ,touchFingerEventPos :: !(Point V2 CFloat)
                        -- ^ The location of the touch event, normalized between 0 and 1.
                       ,touchFingerEventPressure :: !CFloat
                        -- ^ The quantity of the pressure applied, normalized between 0 and 1.
                       }
  deriving (Eq,Ord,Generic,Show,Typeable)

-- | Finger motion event information.
data TouchFingerMotionEventData =
  TouchFingerMotionEventData {touchFingerMotionEventTouchID :: !Raw.TouchID
                              -- ^ The touch device index.
                             ,touchFingerMotionEventFingerID :: !Raw.FingerID
                              -- ^ The finger index.
                             ,touchFingerMotionEventPos :: !(Point V2 CFloat)
                              -- ^ The location of the touch event, normalized between 0 and 1.
                             ,touchFingerMotionEventRelMotion :: !(V2 CFloat)
                              -- ^ The distance moved, normalized between -1 and 1.
                             ,touchFingerMotionEventPressure :: !CFloat
                              -- ^ The quantity of the pressure applied, normalized between 0 and 1.
                             }
  deriving (Eq,Ord,Generic,Show,Typeable)

-- | Multiple finger gesture event information
data MultiGestureEventData =
  MultiGestureEventData {multiGestureEventTouchID :: !Raw.TouchID
                         -- ^ The touch device index.
                        ,multiGestureEventDTheta :: !CFloat
                         -- ^ The amount that the fingers rotated during this motion.
                        ,multiGestureEventDDist :: !CFloat
                         -- ^ The amount that the fingers pinched during this motion.
                        ,multiGestureEventPos :: !(Point V2 CFloat)
                         -- ^ The normalized center of the gesture.
                        ,multiGestureEventNumFingers :: !Word16
                         -- ^ The number of fingers used in this gesture.
                        }
  deriving (Eq,Ord,Generic,Show,Typeable)

-- | Complex gesture event information.
data DollarGestureEventData =
  DollarGestureEventData {dollarGestureEventTouchID :: !Raw.TouchID
                          -- ^ The touch device index.
                         ,dollarGestureEventGestureID :: !Raw.GestureID
                          -- ^ The unique id of the closest gesture to the performed stroke.
                         ,dollarGestureEventNumFingers :: !Word32
                          -- ^ The number of fingers used to draw the stroke.
                         ,dollarGestureEventError :: !CFloat
                          -- ^ The difference between the gesture template and the actual performed gesture (lower errors correspond to closer matches).
                         ,dollarGestureEventPos :: !(Point V2 CFloat)
                          -- ^ The normalized center of the gesture.
                         }
  deriving (Eq,Ord,Generic,Show,Typeable)

-- | An event used to request a file open by the system
newtype DropEventData =
  DropEventData {dropEventFile :: CString
                 -- ^ The file name.
                }
  deriving (Eq,Ord,Generic,Show,Typeable)

-- | SDL reported an unknown event type.
newtype UnknownEventData =
  UnknownEventData {unknownEventType :: Word32
                    -- ^ The unknown event code.
                   }
  deriving (Eq,Ord,Generic,Show,Typeable)

data InputMotion = Released | Pressed
  deriving (Bounded, Enum, Eq, Ord, Read, Data, Generic, Show, Typeable)

ccharStringToText :: [CChar] -> Text
ccharStringToText = Text.decodeUtf8 . BSC8.pack . map castCCharToChar

fromRawKeysym :: Raw.Keysym -> Keysym
fromRawKeysym (Raw.Keysym scancode keycode modifier) =
  Keysym scancode' keycode' modifier'
  where scancode' = fromNumber scancode
        keycode'  = fromNumber keycode
        modifier' = fromNumber (fromIntegral modifier)

convertRaw :: Raw.Event -> IO Event
convertRaw (Raw.WindowEvent t ts a b c d) =
  do w <- fmap Window (Raw.getWindowFromID a)
     return (Event ts
                   (case b of
                      Raw.SDL_WINDOWEVENT_SHOWN ->
                        WindowShownEvent (WindowShownEventData w)
                      Raw.SDL_WINDOWEVENT_HIDDEN ->
                        WindowHiddenEvent (WindowHiddenEventData w)
                      Raw.SDL_WINDOWEVENT_EXPOSED ->
                        WindowExposedEvent (WindowExposedEventData w)
                      Raw.SDL_WINDOWEVENT_MOVED ->
                        WindowMovedEvent
                          (WindowMovedEventData w
                                                (P (V2 c d)))
                      Raw.SDL_WINDOWEVENT_RESIZED ->
                        WindowResizedEvent
                          (WindowResizedEventData w
                                                  (V2 c d))
                      Raw.SDL_WINDOWEVENT_SIZE_CHANGED ->
                        WindowSizeChangedEvent (WindowSizeChangedEventData w (V2 c d))
                      Raw.SDL_WINDOWEVENT_MINIMIZED ->
                        WindowMinimizedEvent (WindowMinimizedEventData w)
                      Raw.SDL_WINDOWEVENT_MAXIMIZED ->
                        WindowMaximizedEvent (WindowMaximizedEventData w)
                      Raw.SDL_WINDOWEVENT_RESTORED ->
                        WindowRestoredEvent (WindowRestoredEventData w)
                      Raw.SDL_WINDOWEVENT_ENTER ->
                        WindowGainedMouseFocusEvent (WindowGainedMouseFocusEventData w)
                      Raw.SDL_WINDOWEVENT_LEAVE ->
                        WindowLostMouseFocusEvent (WindowLostMouseFocusEventData w)
                      Raw.SDL_WINDOWEVENT_FOCUS_GAINED ->
                        WindowGainedKeyboardFocusEvent (WindowGainedKeyboardFocusEventData w)
                      Raw.SDL_WINDOWEVENT_FOCUS_LOST ->
                        WindowLostKeyboardFocusEvent (WindowLostKeyboardFocusEventData w)
                      Raw.SDL_WINDOWEVENT_CLOSE ->
                        WindowClosedEvent (WindowClosedEventData w)
                      _ ->
                        UnknownEvent (UnknownEventData t)))
convertRaw (Raw.KeyboardEvent Raw.SDL_KEYDOWN ts a _ c d) =
  do w <- getWindowFromID a
     return (Event ts
                   (KeyboardEvent
                      (KeyboardEventData w
                                         Pressed
                                         (c /= 0)
                                         (fromRawKeysym d))))
convertRaw (Raw.KeyboardEvent Raw.SDL_KEYUP ts a _ c d) =
  do w <- getWindowFromID a
     return (Event ts
                   (KeyboardEvent
                      (KeyboardEventData w
                                         Released
                                         (c /= 0)
                                         (fromRawKeysym d))))
convertRaw Raw.KeyboardEvent{} = error "convertRaw: Unknown keyboard motion"
convertRaw (Raw.TextEditingEvent _ ts a b c d) =
  do w <- getWindowFromID a
     return (Event ts
                   (TextEditingEvent
                      (TextEditingEventData w
                                            (ccharStringToText b)
                                            c
                                            d)))
convertRaw (Raw.TextInputEvent _ ts a b) =
  do w <- getWindowFromID a
     return (Event ts
                   (TextInputEvent
                      (TextInputEventData w
                                          (ccharStringToText b))))
convertRaw (Raw.KeymapChangedEvent _ ts) =
  return (Event ts KeymapChangedEvent)
convertRaw (Raw.MouseMotionEvent _ ts a b c d e f g) =
  do w <- getWindowFromID a
     let buttons =
           catMaybes [(Raw.SDL_BUTTON_LMASK `test` c) ButtonLeft
                     ,(Raw.SDL_BUTTON_RMASK `test` c) ButtonRight
                     ,(Raw.SDL_BUTTON_MMASK `test` c) ButtonMiddle
                     ,(Raw.SDL_BUTTON_X1MASK `test` c) ButtonX1
                     ,(Raw.SDL_BUTTON_X2MASK `test` c) ButtonX2]
     return (Event ts
                   (MouseMotionEvent
                      (MouseMotionEventData w
                                            (fromNumber b)
                                            buttons
                                            (P (V2 d e))
                                            (V2 f g))))
  where mask `test` x =
          if mask .&. x /= 0
             then Just
             else const Nothing
convertRaw (Raw.MouseButtonEvent t ts a b c _ e f g) =
  do w <- getWindowFromID a
     let motion
           | t == Raw.SDL_MOUSEBUTTONUP = Released
           | t == Raw.SDL_MOUSEBUTTONDOWN = Pressed
           | otherwise = error "convertRaw: Unexpected mouse button motion"
     return (Event ts
                   (MouseButtonEvent
                      (MouseButtonEventData w
                                            motion
                                            (fromNumber b)
                                            (fromNumber c)
                                            e
                                            (P (V2 f g)))))
convertRaw (Raw.MouseWheelEvent _ ts a b c d e) =
  do w <- getWindowFromID a
     return (Event ts
                   (MouseWheelEvent
                      (MouseWheelEventData w
                                           (fromNumber b)
                                           (V2 c d)
                                           (fromNumber e))))
convertRaw (Raw.JoyAxisEvent _ ts a b c) =
  return (Event ts (JoyAxisEvent (JoyAxisEventData a b c)))
convertRaw (Raw.JoyBallEvent _ ts a b c d) =
  return (Event ts
                (JoyBallEvent
                   (JoyBallEventData a
                                     b
                                     (V2 c d))))
convertRaw (Raw.JoyHatEvent _ ts a b c) =
  return (Event ts
                (JoyHatEvent
                   (JoyHatEventData a
                                    b
                                    (fromNumber c))))
convertRaw (Raw.JoyButtonEvent _ ts a b c) =
  return (Event ts (JoyButtonEvent (JoyButtonEventData a b (fromNumber c))))
convertRaw (Raw.JoyDeviceEvent t ts a) =
  return (Event ts (JoyDeviceEvent (JoyDeviceEventData (fromNumber t) a)))
convertRaw (Raw.ControllerAxisEvent _ ts a b c) =
  return (Event ts (ControllerAxisEvent (ControllerAxisEventData a b c)))
convertRaw (Raw.ControllerButtonEvent t ts a b _) =
  return (Event ts 
           (ControllerButtonEvent
             (ControllerButtonEventData a 
                                        (fromNumber $ fromIntegral b)
                                        (fromNumber t))))
convertRaw (Raw.ControllerDeviceEvent t ts a) =
  return (Event ts (ControllerDeviceEvent (ControllerDeviceEventData (fromNumber t) a)))
convertRaw (Raw.AudioDeviceEvent Raw.SDL_AUDIODEVICEADDED ts a b) =
  return (Event ts (AudioDeviceEvent (AudioDeviceEventData True a (b /= 0))))
convertRaw (Raw.AudioDeviceEvent Raw.SDL_AUDIODEVICEREMOVED ts a b) =
  return (Event ts (AudioDeviceEvent (AudioDeviceEventData False a (b /= 0))))
convertRaw Raw.AudioDeviceEvent{} =
  error "convertRaw: Unknown audio device motion"
convertRaw (Raw.QuitEvent _ ts) =
  return (Event ts QuitEvent)
convertRaw (Raw.UserEvent t ts a b c d) =
  do w <- getWindowFromID a
     return (Event ts (UserEvent (UserEventData t w b c d)))
convertRaw (Raw.SysWMEvent _ ts a) =
  return (Event ts (SysWMEvent (SysWMEventData a)))
convertRaw (Raw.TouchFingerEvent t ts a b c d e f g) =
  do let touchFingerEvent motion = TouchFingerEvent
                                     (TouchFingerEventData a
                                                           b
                                                           motion
                                                           (P (V2 c d))
                                                           g)
     let touchFingerMotionEvent = TouchFingerMotionEvent
                                    (TouchFingerMotionEventData a
                                                                b
                                                                (P (V2 c d))
                                                                (V2 e f)
                                                                g)
     case t of
       Raw.SDL_FINGERDOWN   -> return (Event ts (touchFingerEvent Pressed))
       Raw.SDL_FINGERUP     -> return (Event ts (touchFingerEvent Released))
       Raw.SDL_FINGERMOTION -> return (Event ts touchFingerMotionEvent)
       _                    -> error "convertRaw: Unexpected touch finger event"
convertRaw (Raw.MultiGestureEvent _ ts a b c d e f) =
  return (Event ts
                (MultiGestureEvent
                   (MultiGestureEventData a
                                          b
                                          c
                                          (P (V2 d e))
                                          f)))
convertRaw (Raw.DollarGestureEvent _ ts a b c d e f) =
  return (Event ts
                (DollarGestureEvent
                   (DollarGestureEventData a
                                           b
                                           c
                                           d
                                           (P (V2 e f)))))
convertRaw (Raw.DropEvent _ ts a) =
  return (Event ts (DropEvent (DropEventData a)))
convertRaw (Raw.ClipboardUpdateEvent _ ts) =
  return (Event ts ClipboardUpdateEvent)
convertRaw (Raw.UnknownEvent t ts) =
  return (Event ts (UnknownEvent (UnknownEventData t)))

-- | Poll for currently pending events. You can only call this function in the
-- OS thread that set the video mode.
pollEvent :: MonadIO m => m (Maybe Event)
pollEvent =
  liftIO $ do
    n <- Raw.pollEvent nullPtr
    -- We use NULL first to check if there's an event.
    if n == 0
      then return Nothing
      else alloca $ \e -> do
             n <- Raw.pollEvent e
             -- Checking 0 again doesn't hurt and it's good to be safe.
             if n == 0
               then return Nothing
               else fmap Just (peek e >>= convertRaw)

-- | Clear the event queue by polling for all pending events.
<<<<<<< HEAD
pollEvents :: MonadIO m => m [Event]
=======
--
-- Like 'pollEvent' this function should only be called in the OS thread which
-- set the video mode.
pollEvents :: (Functor m, MonadIO m) => m [Event]
>>>>>>> 4e93575d
pollEvents =
  do e <- pollEvent
     case e of
       Nothing -> return []
       Just e' -> (e' :) <$> pollEvents

-- | Run a monadic computation, accumulating over all known 'Event's.
--
-- This can be useful when used with a state monad, allowing you to fold all events together.
mapEvents :: MonadIO m => (Event -> m ()) -> m ()
mapEvents h = do
  event' <- pollEvent
  case event' of
    Just event -> h event >> mapEvents h
    Nothing -> return ()

-- | Wait indefinitely for the next available event.
waitEvent :: MonadIO m => m Event
waitEvent = liftIO $ alloca $ \e -> do
  throwIfNeg_ "SDL.Events.waitEvent" "SDL_WaitEvent" $
    Raw.waitEvent e
  peek e >>= convertRaw

-- | Wait until the specified timeout for the next available amount.
waitEventTimeout :: MonadIO m
                 => CInt -- ^ The maximum amount of time to wait, in milliseconds.
                 -> m (Maybe Event)
waitEventTimeout timeout = liftIO $ alloca $ \e -> do
  n <- Raw.waitEventTimeout e timeout
  if n == 0
     then return Nothing
     else fmap Just (peek e >>= convertRaw)

-- | A user defined event structure that has been registered with SDL.
--
-- Use 'registerEvent', below, to obtain an instance.
data RegisteredEventType a =
  RegisteredEventType {pushRegisteredEvent :: a -> IO EventPushResult
                      ,getRegisteredEvent :: Event -> IO (Maybe a)
                      }

-- | A record used to convert between SDL Events and user-defined data structures.
--
-- Used for 'registerEvent', below.
data RegisteredEventData =
  RegisteredEventData {registeredEventWindow :: !(Maybe Window)
                       -- ^ The associated 'Window'.
                      ,registeredEventCode :: !Int32
                       -- ^ User defined event code.
                      ,registeredEventData1 :: !(Ptr ())
                       -- ^ User defined data pointer.
                      ,registeredEventData2 :: !(Ptr ())
                       -- ^ User defined data pointer.
                      }
  deriving (Eq,Ord,Generic,Show,Typeable)

-- | A registered event with no associated data.
--
-- This is a resonable baseline to modify for converting to
-- 'RegisteredEventData'.
emptyRegisteredEvent :: RegisteredEventData
emptyRegisteredEvent = RegisteredEventData Nothing 0 nullPtr nullPtr

-- | Possible results of an attempted push of an event to the queue.
data EventPushResult = EventPushSuccess | EventPushFiltered | EventPushFailure Text
  deriving (Data, Eq, Generic, Ord, Read, Show, Typeable)

-- | Register a new event type with SDL.
--
-- Provide functions that convert between 'UserEventData' and your structure.
-- You can then use 'pushRegisteredEvent' to add a custom event of the
-- registered type to the queue, and 'getRegisteredEvent' to test for such
-- events in the main loop.
registerEvent :: MonadIO m
              => (RegisteredEventData -> Timestamp -> IO (Maybe a))
              -> (a -> IO RegisteredEventData)
              -> m (Maybe (RegisteredEventType a))
registerEvent registeredEventDataToEvent eventToRegisteredEventData = do
  typ <- Raw.registerEvents 1
  if typ == maxBound
  then return Nothing
  else
    let pushEv ev = do
          RegisteredEventData mWin code d1 d2 <- eventToRegisteredEventData ev
          windowID <- case mWin of
            Just (Window w) -> Raw.getWindowID w
            Nothing         -> return 0
          -- timestamp will be filled in by SDL
          let rawEvent = Raw.UserEvent typ 0 windowID code d1 d2
          liftIO . alloca $ \eventPtr -> do
            poke eventPtr rawEvent
            pushResult <- Raw.pushEvent eventPtr
            case pushResult of
              1 -> return $ EventPushSuccess
              0 -> return $ EventPushFiltered
              _ -> EventPushFailure <$> getError

        getEv (Event ts (UserEvent (UserEventData typ mWin code d1 d2))) =
          registeredEventDataToEvent (RegisteredEventData mWin code d1 d2) ts
        getEv _ = return Nothing

    in return . Just $ RegisteredEventType pushEv getEv

-- | Pump the event loop, gathering events from the input devices.
--
-- This function updates the event queue and internal input device state.
--
-- This should only be run in the OS thread that initialized the video subsystem, and for extra safety, you should consider only doing those things on the main thread in any case.
--
-- 'pumpEvents' gathers all the pending input information from devices and places it in the event queue. Without calls to 'pumpEvents' no events would ever be placed on the queue. Often the need for calls to 'pumpEvents' is hidden from the user since 'pollEvent' and 'waitEvent' implicitly call 'pumpEvents'. However, if you are not polling or waiting for events (e.g. you are filtering them), then you must call 'pumpEvents' to force an event queue update.
--
-- See @<https://wiki.libsdl.org/SDL_PumpEvents SDL_PumpEvents>@ for C documentation.
pumpEvents :: MonadIO m => m ()
pumpEvents = Raw.pumpEvents

-- | An 'EventWatchCallback' can process and respond to an event
-- when it is added to the event queue.
type EventWatchCallback = Event -> IO ()
newtype EventWatch = EventWatch {runEventWatchRemoval :: IO ()}

-- | Trigger an 'EventWatchCallback' when an event is added to the SDL
-- event queue.
--
-- See @<https://wiki.libsdl.org/SDL_AddEventWatch>@ for C documentation.
addEventWatch :: MonadIO m => EventWatchCallback -> m EventWatch
addEventWatch callback = liftIO $ do
  rawFilter <- Raw.mkEventFilter wrappedCb
  Raw.addEventWatch rawFilter nullPtr
  return (EventWatch $ auxRemove rawFilter)
  where
    wrappedCb :: Ptr () -> Ptr Raw.Event -> IO CInt
    wrappedCb _ evPtr = 0 <$ (callback =<< convertRaw =<< peek evPtr)

    auxRemove :: Raw.EventFilter -> IO ()
    auxRemove rawFilter = do
      Raw.delEventWatch rawFilter nullPtr
      freeHaskellFunPtr rawFilter

-- | Remove an 'EventWatch'.
--
-- See @<https://wiki.libsdl.org/SDL_DelEventWatch>@ for C documentation.
delEventWatch :: MonadIO m => EventWatch -> m ()
delEventWatch = liftIO . runEventWatchRemoval

-- | Checks raw Windows for null references.
getWindowFromID :: MonadIO m => Word32 -> m (Maybe Window)
getWindowFromID id = do
  rawWindow <- Raw.getWindowFromID id
  return $ if rawWindow == nullPtr then Nothing else Just $ Window rawWindow<|MERGE_RESOLUTION|>--- conflicted
+++ resolved
@@ -761,14 +761,10 @@
                else fmap Just (peek e >>= convertRaw)
 
 -- | Clear the event queue by polling for all pending events.
-<<<<<<< HEAD
-pollEvents :: MonadIO m => m [Event]
-=======
 --
 -- Like 'pollEvent' this function should only be called in the OS thread which
 -- set the video mode.
-pollEvents :: (Functor m, MonadIO m) => m [Event]
->>>>>>> 4e93575d
+pollEvents :: MonadIO m => m [Event]
 pollEvents =
   do e <- pollEvent
      case e of
