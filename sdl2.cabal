--- conflicted
+++ resolved
@@ -1,9 +1,5 @@
 name:                sdl2
-<<<<<<< HEAD
 version:             2.2.0
-=======
-version:             2.1.3.1
->>>>>>> a7838554
 synopsis:            Both high- and low-level bindings to the SDL library (version 2.0.2+).
 description:
   This package contains bindings to the SDL 2 library, in both high- and
